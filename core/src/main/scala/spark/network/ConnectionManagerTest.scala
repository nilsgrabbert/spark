--- conflicted
+++ resolved
@@ -11,11 +11,7 @@
 import akka.dispatch.Await
 import akka.util.duration._
 
-<<<<<<< HEAD
-object ConnectionManagerTest extends Logging{
-=======
 private[spark] object ConnectionManagerTest extends Logging{
->>>>>>> f63a40fd
   def main(args: Array[String]) {
     if (args.length < 2) {
       println("Usage: ConnectionManagerTest <mesos cluster> <slaves file>")
